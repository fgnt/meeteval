--- conflicted
+++ resolved
@@ -73,7 +73,6 @@
         assert text == precomputed_text
 
 
-<<<<<<< HEAD
 def test_viz_index_html(tmp_path):
     (tmp_path / 'viz').mkdir()
     from meeteval.viz.__main__ import index_html
@@ -131,7 +130,8 @@
     )
     assert (tmp_path / 'viz_cp' / 'index_cp.html').exists()
     assert len(list((tmp_path / 'viz_cp').iterdir())) == len(ref.keys()) + 2
-=======
+
+
 @pytest.mark.parametrize('alignment', alignments)
 def test_viz_speaker_mismatch(alignment):
     """
@@ -162,5 +162,4 @@
             hyp,
             alignment=alignment,
         ).dump(example_files / f'viz/test-mismatch-{i}-{alignment}.html')
-        assert (example_files / f'viz/test-mismatch-{i}-{alignment}.html').exists()
->>>>>>> eb63e9fb
+        assert (example_files / f'viz/test-mismatch-{i}-{alignment}.html').exists()