import dataclasses

__all__ = ['ErrorRate', 'combine_error_rates']

from typing import Optional, Any
import logging

logger = logging.getLogger('error_rate')


@dataclasses.dataclass(frozen=True)
class SelfOverlap:
    """
    This class represents the self-overlap of a reference or a hypothesis
    """
    overlap_rate: float = dataclasses.field(init=False)

    overlap_time: float
    total_time: float

    def __post_init__(self):
        if self.overlap_time < 0:
            raise ValueError()
        if self.total_time < 0:
            raise ValueError()

        object.__setattr__(
            self, 'overlap_rate',
            self.overlap_time / self.total_time if self.total_time > 0 else 0
        )

    def __add__(self, other: 'SelfOverlap') -> 'SelfOverlap':
        """Combines two error rates"""
        if not isinstance(other, SelfOverlap):
            return NotImplemented
        return SelfOverlap(
            self.overlap_time + other.overlap_time,
            self.total_time + other.total_time,
        )

    def __radd__(self, other: 'int') -> 'SelfOverlap':
        if isinstance(other, int) and other == 0:
            # Special case to support sum.
            return self
        return NotImplemented

    @classmethod
    def from_dict(cls, d: dict):
        return cls(d['overlap_time'], d['total_time'])

    def warn(self, name):
        if self.overlap_rate > 0:
            # TODO: what level? Is this the correct place?
            logger.warning(
                f'Self-overlap detected in {name}. Total overlap: '
                f'{self.overlap_time:.2f} of {self.total_time:.2f} '
                f'({self.overlap_rate * 100:.2f}%).'
            )


@dataclasses.dataclass(frozen=True, repr=False)
class ErrorRate:
    """
    This class represents an error rate. It bundles statistics over the errors
    and makes sure that no wrong arithmetic operations can be performed on
    error rates (e.g., a simple mean).

    This class is frozen because an error rate should not change after it
    has been computed.
    """
    error_rate: float = dataclasses.field(init=False)

    errors: int
    length: int

    insertions: int
    deletions: int
    substitutions: int

    reference_self_overlap: Optional[SelfOverlap]
    hypothesis_self_overlap: Optional[SelfOverlap]

    @classmethod
    def zero(cls):
        """
        The "neutral element" for error rates.
        Useful as a starting point in sum.
        """
        return ErrorRate(0, 0, 0, 0, 0, None, None)

    def __post_init__(self):
        if self.errors < 0:
            raise ValueError()
        if self.length < 0:
            raise ValueError()

        # We have to use object.__setattr__ in frozen dataclass.
        # The alternative would be a property named `error_rate` and a custom
        # repr
        object.__setattr__(
            self, 'error_rate',
            self.errors / self.length if self.length > 0 else None
        )
        assert self.length == 0 or self.error_rate >= 0
        errors = self.insertions + self.deletions + self.substitutions
        if errors != self.errors:
            raise RuntimeError(
                f'ins {self.insertions} + del {self.deletions} + sub {self.substitutions} != errors {self.errors}')

    def __radd__(self, other: 'int') -> 'ErrorRate':
        if isinstance(other, int) and other == 0:
            # Special case to support sum.
            return self
        return NotImplemented

    def __add__(self, other: 'ErrorRate') -> 'ErrorRate':
        """Combines two error rates"""
        if not isinstance(other, ErrorRate):
            return NotImplemented
        # Return the base class here. Meta information can become
        # meaningless and should be handled in subclasses
        return ErrorRate(
            self.errors + other.errors,
            self.length + other.length,
            insertions=self.insertions + other.insertions,
            deletions=self.deletions + other.deletions,
            substitutions=self.substitutions + other.substitutions,
            reference_self_overlap=self.reference_self_overlap + other.reference_self_overlap if self.reference_self_overlap is not None and other.reference_self_overlap is not None else None,
            hypothesis_self_overlap=self.hypothesis_self_overlap + other.hypothesis_self_overlap if self.hypothesis_self_overlap is not None and other.hypothesis_self_overlap is not None else None,
        )

    @classmethod
    def from_dict(self, d: dict):
        """
        >>> ErrorRate.from_dict(dataclasses.asdict(ErrorRate(1, 1, 0, 0, 1, None, None)))
        ErrorRate(error_rate=1.0, errors=1, length=1, insertions=0, deletions=0, substitutions=1)
        >>> from meeteval.wer.wer.cp import CPErrorRate
        >>> ErrorRate.from_dict(dataclasses.asdict(CPErrorRate(1, 1, 0, 0, 1, None, None, 1, 1, 1)))
        CPErrorRate(error_rate=1.0, errors=1, length=1, insertions=0, deletions=0, substitutions=1, missed_speaker=1, falarm_speaker=1, scored_speaker=1)
        >>> from meeteval.wer.wer.orc import OrcErrorRate
        >>> ErrorRate.from_dict(dataclasses.asdict(OrcErrorRate(1, 1, 0, 0, 1, None, None, (0, 1))))
        OrcErrorRate(error_rate=1.0, errors=1, length=1, insertions=0, deletions=0, substitutions=1, assignment=(0, 1))
        >>> from meeteval.wer.wer.mimo import MimoErrorRate
        >>> ErrorRate.from_dict(dataclasses.asdict(MimoErrorRate(1, 1, 0, 0, 1, None, None, [(0, 1)])))
        MimoErrorRate(error_rate=1.0, errors=1, length=1, insertions=0, deletions=0, substitutions=1, assignment=[(0, 1)])
        >>> ErrorRate.from_dict(dataclasses.asdict(ErrorRate(1, 1, 0, 0, 1, SelfOverlap(10, 100), SelfOverlap(0, 90))))
        ErrorRate(error_rate=1.0, errors=1, length=1, insertions=0, deletions=0, substitutions=1, reference_self_overlap=SelfOverlap(overlap_rate=0.1, overlap_time=10, total_time=100), hypothesis_self_overlap=SelfOverlap(overlap_rate=0.0, overlap_time=0, total_time=90))
        """
        # For backward compatibility, set default values.
        d.setdefault('insertions', None)
        d.setdefault('deletions', None)
        d.setdefault('substitutions', None)
        d.setdefault('reference_self_overlap', None)
        d.setdefault('hypothesis_self_overlap', None)

        def _get_self_overlap(so):
            if so is None:
                return None
            return SelfOverlap.from_dict(so)

        if d.keys() == {
            'errors', 'length', 'error_rate',
            'insertions', 'deletions', 'substitutions',
            'reference_self_overlap', 'hypothesis_self_overlap'
        }:
            return ErrorRate(
                errors=d['errors'],
                length=d['length'],
                insertions=d['insertions'],
                deletions=d['deletions'],
                substitutions=d['substitutions'],
                reference_self_overlap=_get_self_overlap(d['reference_self_overlap']),
                hypothesis_self_overlap=_get_self_overlap(d['hypothesis_self_overlap']),
            )

        if d.keys() == {
            'errors', 'length', 'error_rate',
            'insertions', 'deletions', 'substitutions',
            'missed_speaker', 'falarm_speaker', 'scored_speaker',
            'assignment',
            'reference_self_overlap', 'hypothesis_self_overlap'
        }:
            from meeteval.wer.wer.cp import CPErrorRate
            return CPErrorRate(
                errors=d['errors'], length=d['length'],
                insertions=d['insertions'],
                deletions=d['deletions'],
                substitutions=d['substitutions'],
                missed_speaker=d['missed_speaker'],
                falarm_speaker=d['falarm_speaker'],
                scored_speaker=d['scored_speaker'],
                assignment=d['assignment'],
                reference_self_overlap=_get_self_overlap(d['reference_self_overlap']),
                hypothesis_self_overlap=_get_self_overlap(d['hypothesis_self_overlap']),
            )

        if d.keys() == {
            'errors', 'length', 'error_rate',
            'insertions', 'deletions', 'substitutions',
            'assignment',
            'reference_self_overlap', 'hypothesis_self_overlap'
        }:
            if isinstance(d['assignment'][0], (tuple, list)):
                from meeteval.wer.wer.mimo import MimoErrorRate
                XErrorRate = MimoErrorRate
            else:
                from meeteval.wer.wer.orc import OrcErrorRate
                XErrorRate = OrcErrorRate

            return XErrorRate(
                errors=d['errors'],
                length=d['length'],
                insertions=d['insertions'],
                deletions=d['deletions'],
                substitutions=d['substitutions'],
                assignment=d['assignment'],
                reference_self_overlap=_get_self_overlap(d['reference_self_overlap']),
                hypothesis_self_overlap=_get_self_overlap(d['hypothesis_self_overlap']),
            )
        raise ValueError(d.keys(), d)

    def __repr__(self):
        return (
                self.__class__.__qualname__ + '(' +
                ', '.join([
                    f"{f.name}={getattr(self, f.name)!r}"
                    for f in dataclasses.fields(self)
                    if getattr(self, f.name) is not None
                ]) + ')'
        )


def combine_error_rates(
        *error_rates: ErrorRate, empty_type=ErrorRate
) -> ErrorRate:
    """
    >>> combine_error_rates(ErrorRate(10, 10, 0, 0, 10, None, None), ErrorRate(0, 10, 0, 0, 0, None, None))
    ErrorRate(error_rate=0.5, errors=10, length=20, insertions=0, deletions=0, substitutions=10)
    >>> combine_error_rates(ErrorRate(10, 10, 0, 0, 10, None, None))
    ErrorRate(error_rate=1.0, errors=10, length=10, insertions=0, deletions=0, substitutions=10)
    >>> combine_error_rates(*([ErrorRate(10, 10, 0, 0, 10, None, None)]*10))
    ErrorRate(error_rate=1.0, errors=100, length=100, insertions=0, deletions=0, substitutions=100)
    >>> combine_error_rates()
    ErrorRate(errors=0, length=0, insertions=0, deletions=0, substitutions=0)
    """
<<<<<<< HEAD
    if len(error_rates) == 1:
        return error_rates[0]
    if len(error_rates) == 0:
        return empty_type.zero()
=======
    if isinstance(error_rates, (tuple, list)) and len(error_rates) == 1:
        if dataclasses.is_dataclass(error_rates[0]):
            return error_rates[0]
        error_rates, = error_rates
    if isinstance(error_rates, dict):
        error_rates = error_rates.values()
    assert all([dataclasses.is_dataclass(er) for er in error_rates]), ([dataclasses.is_dataclass(er) for er in error_rates], error_rates)
>>>>>>> c5bef31a
    return sum(error_rates)


@dataclasses.dataclass(frozen=True)
class CombinedErrorRate(ErrorRate):
    details: 'dict[Any, ErrorRate]'

    @classmethod
    def from_error_rates(cls, error_rates: 'dict[Any, ErrorRate]'):
        from meeteval.wer.utils import _values
        er = sum(_values(error_rates))
        return cls(
            errors=er.errors,
            length=er.length,
            insertions=er.insertions,
            deletions=er.deletions,
            substitutions=er.substitutions,
            reference_self_overlap=er.reference_self_overlap,
            hypothesis_self_overlap=er.hypothesis_self_overlap,
            details=error_rates,
        )

    def __repr__(self):
        return (
                self.__class__.__qualname__ + '(' +
                ', '.join([
                    f"{f.name}={getattr(self, f.name)!r}"
                    if f.name != 'details' else 'details=...'
                    for f in dataclasses.fields(self)
                    if getattr(self, f.name) is not None
                ]) + ')'
        )<|MERGE_RESOLUTION|>--- conflicted
+++ resolved
@@ -230,9 +230,7 @@
         )
 
 
-def combine_error_rates(
-        *error_rates: ErrorRate, empty_type=ErrorRate
-) -> ErrorRate:
+def combine_error_rates(*error_rates: ErrorRate) -> ErrorRate:
     """
     >>> combine_error_rates(ErrorRate(10, 10, 0, 0, 10, None, None), ErrorRate(0, 10, 0, 0, 0, None, None))
     ErrorRate(error_rate=0.5, errors=10, length=20, insertions=0, deletions=0, substitutions=10)
@@ -243,12 +241,6 @@
     >>> combine_error_rates()
     ErrorRate(errors=0, length=0, insertions=0, deletions=0, substitutions=0)
     """
-<<<<<<< HEAD
-    if len(error_rates) == 1:
-        return error_rates[0]
-    if len(error_rates) == 0:
-        return empty_type.zero()
-=======
     if isinstance(error_rates, (tuple, list)) and len(error_rates) == 1:
         if dataclasses.is_dataclass(error_rates[0]):
             return error_rates[0]
@@ -256,7 +248,11 @@
     if isinstance(error_rates, dict):
         error_rates = error_rates.values()
     assert all([dataclasses.is_dataclass(er) for er in error_rates]), ([dataclasses.is_dataclass(er) for er in error_rates], error_rates)
->>>>>>> c5bef31a
+
+    # Sum returns an int when the operand is empty.
+    # sum(..., start=...) is supported only from Python 3.8+
+    if len(error_rates) == 0:
+        return ErrorRate.zero()
     return sum(error_rates)
 
 
